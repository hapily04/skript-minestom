package io.github.syst3ms.skriptparser.log;

import io.github.syst3ms.skriptparser.file.FileElement;
import io.github.syst3ms.skriptparser.file.FileSection;

import java.util.*;
import java.util.stream.Collectors;

/**
 * A class managing Skript's I/O messages.
 */
public class SkriptLogger {
    public static final String LOG_FORMAT = "%s (line %d: \"%s\", %s)";
    private static final Comparator<LogEntry> ERROR_COMPARATOR = (e1, e2) -> {
<<<<<<< HEAD
        List<ErrorContext> c1 = e1.getErrorContext(),
                c2 = e2.getErrorContext();
        if (!c1.equals(c2)) {
            String s1 = c1.stream()
                    .map(c -> Integer.toString(c.ordinal()))
                    .collect(Collectors.joining());
            String s2 = c2.stream()
                    .map(c -> Integer.toString(c.ordinal()))
                    .collect(Collectors.joining());
            return s1.compareTo(s2);
        } else {
            return e1.getErrorType().ordinal() - e2.getErrorType().ordinal();
=======
        if (e1.getErrorType().ordinal() != e2.getErrorType().ordinal()) {
            return e1.getErrorType().ordinal() - e2.getErrorType().ordinal();
        } else {
            return e1.getRecursion() - e2.getRecursion();
>>>>>>> 8618ee46
        }
    };
    // State
    private final boolean debug;
    private boolean open = true;
    private boolean hasError = false;
    private LinkedList<ErrorContext> errorContext = new LinkedList<>();
    // File
    private String fileName;
    private List<FileElement> fileElements;
    private int line = -1;
    // Logs
    private List<LogEntry> logEntries = new ArrayList<>();
    private List<LogEntry> logged = new ArrayList<>();

    public SkriptLogger(boolean debug) {
        this.debug = debug;
        errorContext.addLast(ErrorContext.MATCHING);
    }

    public SkriptLogger() {
        this(false);
    }

    public void setFileInfo(String fileName, List<FileElement> fileElements) {
        this.fileName = fileName;
        this.fileElements = flatten(fileElements);
    }

    private List<FileElement> flatten(List<FileElement> fileElements) {
        List<FileElement> list = new ArrayList<>();
        for (FileElement element : fileElements) {
            list.add(element);
            if (element instanceof FileSection) {
                list.addAll(flatten(((FileSection) element).getElements()));
            }
        }
        return list;
    }

    /**
     * Advances in the currently analysed file. Used to properly display errors.
     */
    public void nextLine() {
        line++;
    }

    /**
     * Increments the recursion of the logger ; should be called before calling methods that may use SkriptLogger later
     * in execution.
     */
    public void recurse() {
        errorContext.addLast(ErrorContext.MATCHING);
    }

    /**
     * Decrements the recursion of the logger ; should be called after calling methods that may use SkriptLogger later
     * in execution.
     */
    public void callback() {
        errorContext.removeLast();
    }

    /**
     * Updates the error context, which matters for establishing which errors are the most important
     * @param context the new error context
     */
    public void setContext(ErrorContext context) {
        errorContext.removeLast();
        errorContext.addLast(context);
    }

    private void log(String message, LogType type, ErrorType error) {
        if (open) {
            List<ErrorContext> ctx = new ArrayList<>(errorContext);
            if (line == -1) {
                logEntries.add(new LogEntry(message, type, ctx, error));
            } else {
                logEntries.add(new LogEntry(String.format(LOG_FORMAT, message, line + 1, fileElements.get(line).getLineContent(), fileName), type, ctx, error));
            }
        }
    }

    /**
     * Logs an error message
     * @param message the error message
     * @param errorType the error type
     */
    public void error(String message, ErrorType errorType) {
        if (!hasError) {
            clearNotError();
            log(message, LogType.ERROR, errorType);
            hasError = true;
        }
    }

    /**
     * Logs a warning message
     * @param message the warning message
     */
    public void warn(String message) {
        log(message, LogType.WARNING, null);
    }

    /**
     * Logs an info message
     * @param message the info message
     */
    public void info(String message) {
        log(message, LogType.INFO, null);
    }

    /**
     * Logs a debug message. Will only work if debug mode is enabled.
     * @param message the debug message
     */
    public void debug(String message) {
        if (debug)
            log(message, LogType.DEBUG, null);
    }

    /**
     * Used to "forget" about a previous error, in case it is desirable to take into account multiple errors.
     * Should only be called by the parser.
     */
    public void forgetError() {
        hasError = false;
    }

    /**
     * Clears every log that is not an error or a debug message.
     */
    public void clearNotError() {
        logEntries.removeIf(entry -> entry.getErrorContext().size() >= errorContext.size() && entry.getType() != LogType.ERROR && entry.getType() != LogType.DEBUG);
    }

    /**
     * Clears every log that is not a debug message.
     */
    public void clearLogs() {
        logEntries.removeIf(entry -> entry.getErrorContext().size() >= errorContext.size() && entry.getType() != LogType.DEBUG);
        hasError = false;
    }

    /**
     * Finishes a logging process by making some logged entries definitive. All non-error logs are made definitive,
     * and only the error that has the most priority is made definitive.
     */
    public void logOutput() {
        logEntries.stream()
                .filter(e -> e.getType() == LogType.ERROR)
                .max(ERROR_COMPARATOR)
                .ifPresent(logged::add);
        for (LogEntry entry : logEntries) {
            if (entry.getType() != LogType.ERROR) {
                logged.add(entry);
            }
        }
        clearLogs();
    }

    /**
     * Finishes this Logger object, making it impossible to edit.
     * @return the final logged entries
     */
    public List<LogEntry> close() {
        open = false;
        return logged;
    }

    /**
     * @return whether this Logger is in debug mode
     */
    public boolean isDebug() {
        return debug;
    }
}<|MERGE_RESOLUTION|>--- conflicted
+++ resolved
@@ -12,7 +12,6 @@
 public class SkriptLogger {
     public static final String LOG_FORMAT = "%s (line %d: \"%s\", %s)";
     private static final Comparator<LogEntry> ERROR_COMPARATOR = (e1, e2) -> {
-<<<<<<< HEAD
         List<ErrorContext> c1 = e1.getErrorContext(),
                 c2 = e2.getErrorContext();
         if (!c1.equals(c2)) {
@@ -25,12 +24,6 @@
             return s1.compareTo(s2);
         } else {
             return e1.getErrorType().ordinal() - e2.getErrorType().ordinal();
-=======
-        if (e1.getErrorType().ordinal() != e2.getErrorType().ordinal()) {
-            return e1.getErrorType().ordinal() - e2.getErrorType().ordinal();
-        } else {
-            return e1.getRecursion() - e2.getRecursion();
->>>>>>> 8618ee46
         }
     };
     // State
